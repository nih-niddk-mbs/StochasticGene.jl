--- conflicted
+++ resolved
@@ -295,11 +295,8 @@
         pp[F.pcol[i]] = p[i]
     end
     max.(pp / sum(pp), 0)
-<<<<<<< HEAD
-=======
-
-end
->>>>>>> 51af5c53
+
+end
 
 function normalized_nullspace_ad(M::SparseMatrixCSC)
     m = size(M, 1)
