### hmm.jl
### Fit Markov models directly to intensity traces
###
### Notation in discrete HMM algorithms follows Rabier, 1989



"""
make_ap(r, transitions, interval, G, R=0, S=0)

Return computed discrete HMM transition probability matrix a and equilibrium state probability p0
a is computed by numerically integrating Kolmogorov Forward equation for the underlying stochastic continuous time Markov process behind the GM model
p0 is nullspace of transition rate matrix Q

Arguments:
- `r`: transition rates
- `transitions`: Tuple of G state transitions
- `interval`: time interval between intensity observations
- `G`: number of G states
- `R`: number of R states
- `S`: number of S states


"""
function make_ap(r, transitions, interval, G, R=0, S=0)
    Q = make_mat(set_elements_T(transitions, collect(1:length(transitions))), r, G)
    kolmogorov_forward(Q, interval)[2], normalized_nullspace(sparse(Q'))
end

"""
set_b(trace, N, T)

return b = P(Observation | State)

`trace`: Tx2 matrix of intensities.  Col 1 = time, Col 2 = intensity
`N`: number of hidden states
`T`: number of observations

"""
set_b(trace) = set_b(trace, 2, size(trace)[1])

function set_b(trace, N, T)
    b = Matrix{Float64}(undef, N, T)
    i = 1
    for t in eachrow(trace)
        b[:, i] = [mod(t[2] + 1, 2), t[2]]
        # push!(b,[mod(t[2]+1,2),t[2]])
        # push!(b,pdf(d,mod(t[2]+1,2)))
        i += 1
    end
    return b
end


"""
kolmogorov_forward(Q::Matrix,interval)

return the solution of the Kolmogorov forward equation 
returns initial condition and solution at time = interval

- `Q`: transition rate matrix
- `interval`: interval between frames (total integration time)
"""
function kolmogorov_forward(Q, interval)
    global Q_global = copy(Q)
    tspan = (0.0, interval)
    prob = ODEProblem(fkf, Matrix(I, size(Q)), tspan)
    # sol = solve(prob,saveat=t, lsoda(),abstol = 1e-4, reltol = 1e-4)
    sol = solve(prob, lsoda(), save_everystep=false)
    return sol
end
"""
fkf(u::Matrix,p,t)

"""
fkf(u::Matrix, p, t) = u * Q_global

"""
expected_transitions(α, a, b, β, N, T)

returns ξ = and γ = 
"""
function expected_transitions(α, a, b, β, N, T)
    ξ = Array{Float64}(undef, N, N, T - 1)
    γ = Array{Float64}(undef, N, T - 1)
    for t in 1:T-1
        for j = 1:N
            for i = 1:N
                ξ[i, j, t] = α[i, t] * a[i, j] * b[j, t+1] * β[j, t+1]
            end
        end
        S = sum(ξ[:, :, t])
        ξ[:, :, t] = S == 0.0 ? zeros(N, N) : ξ[:, :, t] / S
        γ[:, t] = sum(ξ[:, :, t], dims=2)
    end
    return ξ, γ
end
"""
expected_a(ξ, γ, N)
expected_a(a, b, p0, N, T)

returns the expected probability matrix a
"""
function expected_rate(ξ, γ, N::Int)
    a = zeros(N, N)
    ξS = sum(ξ, dims=3)
    γS = sum(γ, dims=2)
    for i in 1:N, j in 1:N
        a[i, j] = ξS[i, j] / γS[i]
    end
    return a
end

function expected_a(a, b, p0, N, T)
    α, C = forward_scaled(a, b, p0, N, T)
    β = backward_scaled(a, b, C, N, T)
    ξ, γ = expected_transitions(α, a, b, β, N, T)
    expected_rate(ξ, γ, N)
end

<<<<<<< HEAD
function expected_a_loop(a, b, p0, N, T)
    α = forward_loop(a, b, p0, N, T)
    β = backward_loop(a, b, N, T)
    ξ, γ = expected_transitions(α, a, b, β, N, T)
    expected_rate(ξ, γ, N)
=======
function forward_loop(a, b, p0, N, T)
    α = zeros(N,T)
    α[:, 1] = p0 .* b[:,1]
    for t in 1:T-1
        for j in 1:N
            for i in 1:N
                α[j, t+1] += α[i, t] * a[i, j] * b[j,t+1]
            end
        end
    end
    return α, sum(α)
>>>>>>> a9a0571f
end

"""
forward(a,b,p0)

return α and C using scaled forward algorithm

"""
<<<<<<< HEAD
function forward(a, b, p0, N, T)
    α = zeros(N, T)
    C = Vector{Float64}(undef, T)
    α[:, 1] = p0 .* b[:, 1]
    C[1] = 1 / sum(α[:, 1])
    α[:, 1] *= C[1]
    for t in 2:T
        for j in 1:N
            for i in 1:N
                α[j, t] += α[i, t-1] * a[i, j] * b[j, t]
            end
        end
        C[t] = 1 / sum(α[:, t])
        α[:, t] *= C[t]
=======
function forward_scaled(a, b, p0, N, T)
    α = zeros(N,T)
    α̂ = Matrix{Float64}(undef,N,T)
    c = Vector{Float64}(undef,T)
    C = Vector{Float64}(undef,T)
    α[:, 1] = p0 .* b[:,1]
    c[1] = 1 / sum(α[:,1])
    C[1] = c[1]
    α̂[:,1] = C[1] * α[:, 1]
    for t in 2:T
        for j in 1:N
            for i in 1:N
                α[j, t] += α̂[i, t-1] * a[i, j] * b[j,t]
            end
        end
        c[t] = 1 / sum(α[:,t])
        C[t] = C[t-1]*c[t]
        α̂[:,t] = C[t] * α[:,t]
>>>>>>> a9a0571f
    end
    return α, C
end


"""
forward_log(a, b, p0, N, T)
forward_log!(ϕ, ψ, loga, logb, logp0, N, T)

returns log α

(computations are numerically stable)

"""
function forward_log(a, b, p0, N, T)
    loga = log.(a)
    logb = log.(b)
    logp0 = log.(p0)
    ψ = zeros(N)
    ϕ = Matrix{Float64}(undef, N, T)
    forward_log!(ϕ, ψ, loga, logb, logp0, N, T)
    return ϕ
end

function forward_log!(ϕ, ψ, loga, logb, logp0, N, T)
    ϕ[:, 1] = logp0 + logb[:, 1]
    for t in 2:T
        for k in 1:N
            for j in 1:N
                ψ[j] = ϕ[j, t-1] + loga[j, k] + logb[k, t]
            end
            ϕ[k, t] = logsumexp(ψ)
        end
    end
end
"""
forward_loop(a, b, p0, N, T)

return α using unscaled forward algorithm
(numerically unstable for large T)

"""
function forward_loop(a, b, p0, N, T)
    α = zeros(N, T)
    α[:, 1] = p0 .* b[:, 1]
    for t in 2:T
        for j in 1:N
            for i in 1:N
                α[j, t] += α[i, t-1] * a[i, j] * b[j, t]
            end
        end
    end
    return α
end

"""
backward_scaled(a,b)

return β = using scaled backward algorithm

"""
function backward(a, b, C, N, T)
    β = ones(N, T)
    β[:, T] /= C[T]
    for t in T-1:-1:1
        for i in 1:N
            for j in 1:N
                β[i, t] += a[i, j] * b[j, t+1] * β[j, t+1]
            end
        end
        β[:, t] /= C[t]
    end
    return β
end

"""
backward_log(a, b, N, T)

return log β

"""
function backward_log(a, b, N, T)
    loga = log.(a)
    ψ = zeros(N)
    ϕ = Matrix{Float64}(undef, N, T)
    ϕ[:, T] = [0.0, 0.0]
    for t in T-1:-1:1
        for i in 1:N
            for j in 1:N
                ψ[j] = ϕ[j, t+1] + loga[i, j] + log.(b[j, t+1])
            end
            ϕ[i, t] = logsumexp(ψ)
        end
    end
    ϕ
end

"""
backward_loop(a, b, N, T)

returns β using unscaled backward algorithm
(numerically unstable for large T)
"""
function backward_loop(a, b, N, T)
    β = zeros(N, T)
    β[:, T] = [1.0, 1.0]
    for t in T-1:-1:1
        for i in 1:N
            for j in 1:N
                β[i, t] += a[i, j] * b[j, t+1] * β[j, t+1]
            end
        end
    end
    return β
end


"""
viterbi(a, b, p0, N, T)

returns maximum likelihood state path using Viterbi algorithm

"""
function viterbi(a, b, p0, N, T)
    loga = log.(a)
    logb = log.(b)
    ϕ = similar(logb)
    ψ = similar(ϕ)
    q = Vector{Int}(undef, T)
    ϕ[:, 1] = log.(p0) + logb[:, 1]
    ψ[:, 1] .= 0
    for t in 2:T
        for j in 1:N
            m, ψ[j, t] = findmax(ϕ[:, t-1] + loga[:, j])
            ϕ[j, t] = m + logb[j, t]
        end
    end
    q[T] = argmax(ϕ[:, T])
    for t in T-1:-1:1
        q[t] = ψ[q[t+1], t+1]
    end
    q
end
<|MERGE_RESOLUTION|>--- conflicted
+++ resolved
@@ -118,14 +118,27 @@
     expected_rate(ξ, γ, N)
 end
 
-<<<<<<< HEAD
 function expected_a_loop(a, b, p0, N, T)
     α = forward_loop(a, b, p0, N, T)
     β = backward_loop(a, b, N, T)
     ξ, γ = expected_transitions(α, a, b, β, N, T)
     expected_rate(ξ, γ, N)
-=======
+end
+
+"""
+forward(a,b,p0)
+
+"""
+function forward(a, b, p0, T)
+    α = [(p0 .* b[1])']
+    for t in 1:T-1
+        push!(α,α[t] * (a .* b[:,t+1]))
+    end
+    return α, sum(α)
+end
+
 function forward_loop(a, b, p0, N, T)
+    # α = Matrix{Float64}(undef, N, T)
     α = zeros(N,T)
     α[:, 1] = p0 .* b[:,1]
     for t in 1:T-1
@@ -136,50 +149,30 @@
         end
     end
     return α, sum(α)
->>>>>>> a9a0571f
-end
-
-"""
-forward(a,b,p0)
-
-return α and C using scaled forward algorithm
-
-"""
-<<<<<<< HEAD
-function forward(a, b, p0, N, T)
-    α = zeros(N, T)
-    C = Vector{Float64}(undef, T)
-    α[:, 1] = p0 .* b[:, 1]
-    C[1] = 1 / sum(α[:, 1])
-    α[:, 1] *= C[1]
-    for t in 2:T
-        for j in 1:N
-            for i in 1:N
-                α[j, t] += α[i, t-1] * a[i, j] * b[j, t]
-            end
-        end
-        C[t] = 1 / sum(α[:, t])
-        α[:, t] *= C[t]
-=======
+end
+
+"""
+forward_scaled(a,b,p0)
+
+"""
 function forward_scaled(a, b, p0, N, T)
-    α = zeros(N,T)
+    α = Matrix{Float64}(undef,N,T)
     α̂ = Matrix{Float64}(undef,N,T)
     c = Vector{Float64}(undef,T)
     C = Vector{Float64}(undef,T)
     α[:, 1] = p0 .* b[:,1]
     c[1] = 1 / sum(α[:,1])
     C[1] = c[1]
-    α̂[:,1] = C[1] * α[:, 1]
+    α̂[:,1] = 
     for t in 2:T
         for j in 1:N
             for i in 1:N
-                α[j, t] += α̂[i, t-1] * a[i, j] * b[j,t]
-            end
-        end
-        c[t] = 1 / sum(α[:,t])
-        C[t] = C[t-1]*c[t]
+                α[i, t] += α̂[j, t-1] * a[i, j] * b[j,t]
+            end
+        end
+        c[t] = 1/ sum(α[:,t])
+        C[t] *= c[t]
         α̂[:,t] = C[t] * α[:,t]
->>>>>>> a9a0571f
     end
     return α, C
 end
