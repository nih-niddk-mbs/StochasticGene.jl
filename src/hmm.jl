--- conflicted
+++ resolved
@@ -48,13 +48,12 @@
 function fkb!(du, u::Matrix, p, t)
     du .= -u * p
 end
-
-<<<<<<< HEAD
 """
     kolmogorov_forward_ad(Q, interval, method=Tsit5(), save=false)
-=======
-"""
-    kolmogorov_forward_ad(Q, interval, method=Tsit5(), save=false)
+"""
+
+"""
+    kolmogorov_forward(Q, interval, method=Tsit5(), save=false)
 
 return the solution of the Kolmogorov forward equation 
 returns initial condition and solution at time = interval
@@ -72,7 +71,6 @@
 
 """
     kolmogorov_forward_inplace(Q, interval, method=Rosenbrock23(), save=false)
->>>>>>> 51af5c53
 
 return the solution of the Kolmogorov forward equation 
 returns initial condition and solution at time = interval
@@ -80,37 +78,12 @@
 - `Q`: transition rate matrix
 - `interval`: interval between frames (total integration time)
 """
-<<<<<<< HEAD
-function kolmogorov_forward(Q, interval, method=Tsit5(), save=false)
-    tspan = (zero(eltype(Q)), interval)
-    u0 = Matrix{eltype(Q)}(I, size(Q)...)
-    prob = ODEProblem(fkf, u0, tspan, Q)
-    sol = solve(prob, method; save_everystep=save)
-    return sol[:, 2]
-end
-
-"""
-    kolmogorov_forward_inplace(Q, interval, method=Rosenbrock23(), save=false)
-
-return the solution of the Kolmogorov forward equation 
-returns initial condition and solution at time = interval
-
-- `Q`: transition rate matrix
-- `interval`: interval between frames (total integration time)
-"""
-=======
->>>>>>> 51af5c53
 function kolmogorov_forward_inplace(Q, interval, method=Rosenbrock23(), save=false)
     tspan = (0.0, interval)
     prob = ODEProblem(fkf!, Matrix(I, size(Q)), tspan, Q)
     solve(prob, method, save_everystep=save)[:, 2]
 end
 
-
-<<<<<<< HEAD
-"""
-    kolmogorov_backward(Q, interval, method=Tsit5(), save=false)
-=======
 """
     kolmogorov_backward(Q, interval, method=Tsit5(), save=false)
 
@@ -127,25 +100,6 @@
     solve(prob, method, save_everystep=save)[:, 2]
 end
 
-
-"""
-    kolmogorov_backward_inplace(Q, interval, method=Tsit5(), save=false)
->>>>>>> 51af5c53
-
-return the solution of the Kolmogorov backward equation 
-returns initial condition and solution at time = interval
-
-- `Q`: transition rate matrix
-- `interval`: interval between frames (total integration time)
-"""
-function kolmogorov_backward_inplace(Q, interval, method=Tsit5(), save=false)
-    tspan = (0.0, interval)
-    u0 = Matrix{eltype(Q)}(I, size(Q)...)
-    prob = ODEProblem(fkb, u0, tspan, Q)
-    solve(prob, method, save_everystep=save)[:, 2]
-end
-
-
 """
     kolmogorov_backward_inplace(Q, interval, method=Tsit5(), save=false)
 
@@ -160,8 +114,6 @@
     prob = ODEProblem(fkb!, Matrix(I, size(Q)), tspan, Q)
     solve(prob, method, save_everystep=save)[:, 2]
 end
-
-
 function prob_Gaussian(par, reporters::Int)
     Normal(par[1] + reporters * par[3], sqrt(par[2]^2 + reporters * par[4]^2))
 end
@@ -695,11 +647,8 @@
     return logb
 end
 
-<<<<<<< HEAD
-function set_b_background_inplace(obs, d::Vector{Distribution{Univariate,Continuous}})
-=======
+
 function set_b_background_inplace(obs, d::Vector{<:Distribution})
->>>>>>> 51af5c53
     b = Array{Float64}(undef, size(d))
     for j in CartesianIndices(d)
         b[j] = pdf(d[j], obs)
@@ -715,11 +664,8 @@
     return reshape(b, :, 1)
 end
 
-<<<<<<< HEAD
-function set_b_background(obs, d::Vector{Distribution{Univariate,Continuous}})
-=======
+
 function set_b_background(obs, d::Vector{<:Distribution})
->>>>>>> 51af5c53
     b = [pdf(dj, obs) for dj in d]
     return reshape(b, :, 1)
 end
@@ -842,38 +788,6 @@
 end
 
 function forward(a::Matrix, b, p0, N, T)
-<<<<<<< HEAD
-    # Regularize b to avoid exact zeros
-    b = max.(b, eps(Float64))
-    αs = Vector{Vector{Float64}}(undef, T)
-    C = Vector{Float64}(undef, T)
-    αs[1] = p0 .* b[:, 1]
-    s1 = sum(αs[1])
-    if s1 == 0.0
-        # If all emission probabilities are zero, set uniform
-        αs[1] .= 1.0 / N
-        s1 = 1.0
-    end
-    C[1] = 1 / s1
-    αs[1] *= C[1]
-    for t in 2:T
-        α_new = zeros(N)
-        for j in 1:N
-            for i in 1:N
-                α_new[j] += αs[t-1][i] * a[i, j] * b[j, t]
-            end
-        end
-        st = sum(α_new)
-        if st == 0.0
-            α_new .= 1.0 / N
-            st = 1.0
-        end
-        C[t] = 1 / max(st, eps(Float64))
-        αs[t] = α_new * C[t]
-    end
-    α = hcat(αs...)  # Convert vector of vectors to matrix
-    return α, C
-=======
     b = max.(b, eps(Float64))
     function step(α_prev, t)
         α_new = [sum(α_prev[i] * a[i, j] * b[j, t] for i in 1:N) for j in 1:N]
@@ -904,7 +818,6 @@
     αs, cs, _ = foldl(recur, 2:T; init=([α1], [c1], α1))
     α = hcat(αs...)
     return α, cs
->>>>>>> 51af5c53
 end
 
 """
