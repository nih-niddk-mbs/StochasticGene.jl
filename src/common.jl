--- conflicted
+++ resolved
@@ -509,12 +509,9 @@
 """
     likelihoodarray(rin,data::RNADwellTimeData,model::AbstractGRMmodel)
 
-<<<<<<< HEAD
-=======
 """
     likelihoodarray(rin,data::RNADwellTimeData,model::AbstractGRMmodel)
 
->>>>>>> 570da050
 TBW
 """
 function likelihoodarray(rin,data::RNADwellTimeData,model::AbstractGRMmodel)
@@ -523,16 +520,6 @@
     for d in model.DTtypes
 
     end
-<<<<<<< HEAD
-
-    TA = make_mat_TA(model.components.tcomponents,r)
-    TI = make_mat_TI(model.components.tcomponents,r)
-
-    modelOFF, modelON = offonPDF(T,TA,TI,data.bins,r,model.G,model.R,model.method)
-    M = make_mat_M(model.components.mcomponents,r)
-    histF = steady_state(M,model.components.mcomponents.nT,model.nalleles,data.nRNA)
-return [modelOFF, modelON, histF]
-=======
     tcomponents = model.components.tcomponents
     T = make_mat(tcomponents.elementsT, r, tcomponents.nT)
     pss = normalized_nullspace(T)
@@ -546,7 +533,6 @@
     histF = steady_state(M,model.components.mcomponents.nT,model.nalleles,data.nRNA)
     push!(hists,histF)
     return hists
->>>>>>> 570da050
 end
 
 
